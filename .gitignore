# Byte-compiled / optimized / DLL files
__pycache__/
*.py[codz]
*$py.class

# C extensions
*.so

# Distribution / packaging
.Python
build/
develop-eggs/
dist/
downloads/
eggs/
.eggs/
lib/
lib64/
parts/
sdist/
var/
wheels/
share/python-wheels/
*.egg-info/
.installed.cfg
*.egg
MANIFEST

# PyInstaller
#  Usually these files are written by a python script from a template
#  before PyInstaller builds the exe, so as to inject date/other infos into it.
*.manifest
*.spec

# Installer logs
pip-log.txt
pip-delete-this-directory.txt

# Unit test / coverage reports
htmlcov/
.tox/
.nox/
.coverage
.coverage.*
.cache
nosetests.xml
coverage.xml
*.cover
*.py.cover
.hypothesis/
.pytest_cache/
cover/

# Translations
*.mo
*.pot

# Django stuff:
*.log
local_settings.py
db.sqlite3
db.sqlite3-journal

# Flask stuff:
instance/
.webassets-cache

# Scrapy stuff:
.scrapy

# Sphinx documentation
docs/_build/

# PyBuilder
.pybuilder/
target/

# Jupyter Notebook
.ipynb_checkpoints

# IPython
profile_default/
ipython_config.py

# pyenv
#   For a library or package, you might want to ignore these files since the code is
#   intended to run in multiple environments; otherwise, check them in:
# .python-version

# pipenv
#   According to pypa/pipenv#598, it is recommended to include Pipfile.lock in version control.
#   However, in case of collaboration, if having platform-specific dependencies or dependencies
#   having no cross-platform support, pipenv may install dependencies that don't work, or not
#   install all needed dependencies.
#Pipfile.lock

# UV
#   Similar to Pipfile.lock, it is generally recommended to include uv.lock in version control.
#   This is especially recommended for binary packages to ensure reproducibility, and is more
#   commonly ignored for libraries.
#uv.lock

# poetry
#   Similar to Pipfile.lock, it is generally recommended to include poetry.lock in version control.
#   This is especially recommended for binary packages to ensure reproducibility, and is more
#   commonly ignored for libraries.
#   https://python-poetry.org/docs/basic-usage/#commit-your-poetrylock-file-to-version-control
#poetry.lock
#poetry.toml

# pdm
#   Similar to Pipfile.lock, it is generally recommended to include pdm.lock in version control.
#   pdm recommends including project-wide configuration in pdm.toml, but excluding .pdm-python.
#   https://pdm-project.org/en/latest/usage/project/#working-with-version-control
#pdm.lock
#pdm.toml
.pdm-python
.pdm-build/

# pixi
#   Similar to Pipfile.lock, it is generally recommended to include pixi.lock in version control.
#pixi.lock
#   Pixi creates a virtual environment in the .pixi directory, just like venv module creates one
#   in the .venv directory. It is recommended not to include this directory in version control.
.pixi

# PEP 582; used by e.g. github.com/David-OConnor/pyflow and github.com/pdm-project/pdm
__pypackages__/

# Celery stuff
celerybeat-schedule
celerybeat.pid

# SageMath parsed files
*.sage.py

# Environments
.env
.envrc
.venv
env/
venv/
ENV/
env.bak/
venv.bak/

# Spyder project settings
.spyderproject
.spyproject

# Rope project settings
.ropeproject

# mkdocs documentation
/site

# mypy
.mypy_cache/
.dmypy.json
dmypy.json

# Pyre type checker
.pyre/

# pytype static type analyzer
.pytype/

# Cython debug symbols
cython_debug/

# PyCharm
#  JetBrains specific template is maintained in a separate JetBrains.gitignore that can
#  be found at https://github.com/github/gitignore/blob/main/Global/JetBrains.gitignore
#  and can be added to the global gitignore or merged into this file.  For a more nuclear
#  option (not recommended) you can uncomment the following to ignore the entire idea folder.
#.idea/

# Abstra
# Abstra is an AI-powered process automation framework.
# Ignore directories containing user credentials, local state, and settings.
# Learn more at https://abstra.io/docs
.abstra/

# Visual Studio Code
#  Visual Studio Code specific template is maintained in a separate VisualStudioCode.gitignore 
#  that can be found at https://github.com/github/gitignore/blob/main/Global/VisualStudioCode.gitignore
#  and can be added to the global gitignore or merged into this file. However, if you prefer, 
#  you could uncomment the following to ignore the entire vscode folder
# .vscode/

# Ruff stuff:
.ruff_cache/

# PyPI configuration file
.pypirc

# Cursor
#  Cursor is an AI-powered code editor. `.cursorignore` specifies files/directories to
#  exclude from AI features like autocomplete and code analysis. Recommended for sensitive data
#  refer to https://docs.cursor.com/context/ignore-files
.cursorignore
.cursorindexingignore

# Marimo
marimo/_static/
marimo/_lsp/
__marimo__/

# Project-specific
<<<<<<< HEAD
checkpoints/
visualizations/
=======
>>>>>>> 6b2c9499
data/  # Generated datasets<|MERGE_RESOLUTION|>--- conflicted
+++ resolved
@@ -207,9 +207,6 @@
 __marimo__/
 
 # Project-specific
-<<<<<<< HEAD
 checkpoints/
-visualizations/
-=======
->>>>>>> 6b2c9499
+viz/
 data/  # Generated datasets